--- conflicted
+++ resolved
@@ -1827,183 +1827,6 @@
     return df_sol
 end
 
-<<<<<<< HEAD
-# add plot functions here
-"""
-    chromatogram(t, tR, τR)
-
-Calculate the chromatogram as a sum of gaussian peaks over the time `t` for peaks centered at retention times `tR` and with peak width `τR`.    
-"""
-function chromatogram(t::Array{Float64,1}, tR::Array{Float64,1}, τR::Array{Float64,1})
-	g(t,tR,τR) = 1/sqrt(2*π*τR^2)*exp(-(t-tR)^2/(2*τR^2))
-	chromatograms = Array{Array{Float64,1}}(undef, length(tR))
-	for j=1:length(tR)
-		chromatograms[j] = g.(t, tR[j], τR[j])
-	end
-	return sum(chromatograms)
-end
-
-"""
-    plot_chromatogram(peaklist, tlims; annotation=true, number=true, mirror=false, offset=0.0)
-
-Plot the chromatogram of the peaks listed in `peaklist` over the time tupel `tlims = (t_start, t_end`). 
-
-# Arguments
-* `peaklist`: DataFrame with the names, retention times and peak widths of the simulated substances.
-* `tlims`: Tuple defining the start and end time of the plotted chromatogram.
-* `annotation`: Boolean, switching the annotation of the peaks on/off; default = true.
-* `number`: Boolean, switching the type of the annotation between _number_ of the substance in the peaklist (`number = true`) or _name_ of the substance (`number = false`); default = true.
-* `mirror`: Boolean, if `mirror = true` the chromatogram is multiplied by `-1`; default = false.
-* `offset`: Float64, this value is added to the chromatogram; default = 0.0.
-
-# Output
-Tupel `(p_chrom, t, chrom)`
-* `p_chrom`: the plot of the chromatogram `chrom` over time `t`
-* `t`: Array of time of the chromatogram
-* `chrom`: Array of the abundance values of the chromatogram
-"""
-function plot_chromatogram(peaklist, tlims; annotation=true, number=true, mirror=false, offset=0.0)
-	t₀ = tlims[1]
-	tMax = tlims[2]
-	t = t₀:tMax/10000:tMax
-	if mirror==true
-		sgn = -1.0
-	else
-		sgn = 1.0
-	end
-	chrom = sgn.*chromatogram(collect(t), peaklist.tR, peaklist.τR) .+ offset
-	chrom_tR = sgn.*chromatogram(peaklist.tR, peaklist.tR, peaklist.τR) .+ offset
-	p_chrom = plot(t, chrom, xlabel="time in s", ylabel="abundance", legend=false)
-	if annotation==true && number==true
-		plot!(p_chrom, annotations = [(peaklist.tR[i], chrom_tR[i], text(i, 10, rotation=0, :center)) for i in 1:length(peaklist.tR)])
-	elseif annotation==true && number==false
-		plot!(p_chrom, annotations = [(peaklist.tR[i], chrom_tR[i], text(peaklist.Name[i], 10, rotation=90, :center)) for i in 1:length(peaklist.tR)])
-	end
-	return p_chrom, t, chrom
-end
-
-"""
-    plot_chromatogram!(p_chrom, peaklist, tlims; annotation=true, number=true, mirror=false, offset=0.0)
-
-Add the chromatogram of the peaks listed in `peaklist` over the time tupel `tlims = (t_start, t_end`) to the plot `p_chrom`. 
-
-# Arguments
-* `p_chrom`: Plot of an existing chromatogram.
-* `peaklist`: DataFrame with the names, retention times and peak widths of the simulated substances.
-* `tlims`: Tuple defining the start and end time of the plotted chromatogram.
-* `annotation`: Boolean, switching the annotation of the peaks on/off; default = true.
-* `number`: Boolean, switching the type of the annotation between _number_ of the substance in the peaklist (`number = true`) or _name_ of the substance (`number = false`); default = true.
-* `mirror`: Boolean, if `mirror = true` the chromatogram is multiplied by `-1`; default = false.
-* `offset`: Float64, this value is added to the chromatogram; default = 0.0.
-
-# Output
-Tupel `(t, chrom)`
-* `t`: Array of time of the chromatogram
-* `chrom`: Array of the abundance values of the chromatogram
-"""
-function plot_chromatogram!(p_chrom, peaklist, tlims; t₀=0.0, annotation=true, number=true, mirror=false, offset=0.0)
-	t₀ = tlims[1]
-	tMax = tlims[2]
-	t = t₀:tMax/10000:tMax
-	if mirror==true
-		sgn = -1.0
-	else
-		sgn = 1.0
-	end
-	chrom = sgn.*chromatogram(collect(t), peaklist.tR, peaklist.τR) .+ offset
-	chrom_tR = sgn.*chromatogram(peaklist.tR, peaklist.tR, peaklist.τR) .+ offset
-	plot!(p_chrom, t, chrom)
-	if annotation==true && number==true
-		plot!(p_chrom, annotations = [(peaklist.tR[i], chrom_tR[i], text(i, 10, rotation=0, :center)) for i in 1:length(peaklist.tR)])
-	elseif annotation==true && number==false
-		plot!(p_chrom, annotations = [(peaklist.tR[i], chrom_tR[i], text(peaklist.Name[i], 10, rotation=90, :center)) for i in 1:length(peaklist.tR)])
-	end
-	return t, chrom
-end
-
-"""
-	plot_flow(par)
-
-Calculate and plot the flow (in mL/min, normalized) of the carrier gas in a GC Column with a program defined in the parameters `par::GasChromatography.Parameters`.
-"""
-function plot_flow(par)
-	t = 0.0:sum(par.prog.time_steps)/1000.0:sum(par.prog.time_steps)
-	F = Array{Float64}(undef, length(t))
-	for i=1:length(t)
-        if par.opt.control == "Pressure"
-		    F[i] = flow(t[i], par.prog.T_itp, par.prog.Fpin_itp, par.prog.pout_itp, par.col.L, par.col.d, par.col.gas; vis=par.opt.vis)
-        elseif par.opt.control == "Flow"
-            F[i] = par.prog.Fpin_itp(t[i])
-        end
-	end
-	p_flow = plot(t, F.*60e6, xlabel="time in s", ylabel="column flow in mL/min", legend=false)
-	return p_flow
-end
-
-"""
-	plot_pressure(par)
-
-Plot the inlet and outlet pressure over time of the program `prog::GasChromatographySimulator.Program`.
-"""
-function plot_pressure(par)
-	t = 0.0:sum(par.prog.time_steps)/1000.0:sum(par.prog.time_steps)
-	pin = Array{Float64}(undef, length(t))
-	pout = Array{Float64}(undef, length(t))
-	for i=1:length(t)
-        if par.opt.control == "Pressure"
-		    pin[i] = par.prog.Fpin_itp(t[i])
-        elseif par.opt.control == "Flow"
-            pin[i] = inlet_pressure(t[i], par.prog.T_itp, par.prog.Fpin_itp, par.prog.pout_itp, par.col.L, par.col.d, par.col.gas; ng=par.opt.ng, vis=par.opt.vis, control="Flow")
-        end
-		pout[i] = par.prog.pout_itp(t[i])
-	end
-	p_press = plot(t, pin, xlabel="time in s", ylabel="pressure in Pa", label="inlet", legend=:right)
-	plot!(p_press, t, pout, label="outlet")
-	return p_press
-end
-
-"""
-	plot_temperature(par; selector="T(t)")
-
-Plot the temperature program of the GC Column. 
-
-# Arguments
-* `par::GasChromatographySimulator.Parameters`: parameters of the GC system
-* `selector::String`: selection of the plot as:
-	* `selector = "T(t)"`: 2D-plot of temperature `T` over time `t` at inlet (`x=0`) and outlet (`x=L`)
-	* `selector = "T(x)"`: 2D-plot of temperature `T` over column position `x` at the `time_steps` of the program
-	* `selector = "T(x,t)"`: 3D-plot of temperature `T` over column position `x` and `t`
-"""
-function plot_temperature(par::GasChromatographySimulator.Parameters; selector="T(t)")
-	if selector=="T(x)"
-		nx = 0.0:par.col.L/1000:par.col.L
-		p_temp = plot(xlabel="x in m", ylabel="T in °C", legend=:top)
-		for i=1:length(par.prog.time_steps)
-			T = par.prog.T_itp.(nx, cumsum(par.prog.time_steps)[i]).-273.15
-			plot!(p_temp, nx, T, label="t=$(cumsum(par.prog.time_steps)[i])s")
-		end
-	elseif selector=="T(t)"
-		nt = 0.0:sum(par.prog.time_steps)/1000:sum(par.prog.time_steps)
-		T0 = par.prog.T_itp.(0.0, nt).-273.15
-		p_temp = plot(nt, T0, xlabel="t in s", ylabel="T in °C", legend=:top, label="inlet", c=:red)
-		TL = par.prog.T_itp.(par.col.L, nt).-273.15
-		plot!(p_temp, nt, TL, label="outlet", c=:blue)
-	elseif selector=="T(x,t)"
-		nx = 0.0:par.col.L/1000:par.col.L
-		nt = 0.0:sum(par.prog.time_steps)/1000:sum(par.prog.time_steps)
-		T = Array{Float64}(undef, length(nx), length(nt))
-		for j=1:length(nt)
-			for i=1:length(nx)
-				T[i,j] = par.prog.T_itp(nx[i], nt[j])-273.15
-			end
-		end
-		p_temp = plot(nx, nt, T', st=:surface, xlabel="x in m", ylabel="t in s", zlabel="T in °C")
-	end
-	return p_temp
-end
-
-#---End-Result-Functions---
-=======
 #----begin-notebooks-functions----------------------------------------------------------------------
 ## UI-functions
 include("./UI.jl")
@@ -2012,6 +1835,5 @@
 ## misc-functions
 include("./Misc.jl")
 ##---end-notebooks-functions---------------------------------------------------------------------------
->>>>>>> ea6f8a43
 
 end # module